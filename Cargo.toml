--- conflicted
+++ resolved
@@ -37,12 +37,9 @@
 
 [dev-dependencies]
 tempfile = "3.1.0"
-<<<<<<< HEAD
 socket2 = "0.3.17"
 tokio = { version = "1.0", features = ["macros", "rt", "rt-multi-thread"] }
-=======
 rand = "0.8.0"
->>>>>>> 1d1d9d18
 
 [features]
 nightly = []
